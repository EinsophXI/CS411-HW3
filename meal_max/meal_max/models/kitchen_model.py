from dataclasses import dataclass
import logging
import os
import sqlite3
from typing import Any

from meal_max.utils.sql_utils import get_db_connection
from meal_max.utils.logger import configure_logger


logger = logging.getLogger(__name__)
configure_logger(logger)


@dataclass
class Meal:
    id: int
    meal: str
    cuisine: str
    price: float
    difficulty: str

    def __post_init__(self):
        if self.price < 0:
            raise ValueError("Price must be a positive value.")
        if self.difficulty not in ['LOW', 'MED', 'HIGH']:
            raise ValueError("Difficulty must be 'LOW', 'MED', or 'HIGH'.")


def create_meal(meal: str, cuisine: str, price: float, difficulty: str) -> None:
    """
    Creates a new meal in the meals table.

    Args:
        meal (str): The meal name.
        cuisine (str): The cuisine.
        price (int): The price of the meal.
        difficulty (str): The song genre.

    Raises:
        ValueError: If price is a not a positive number or difficulty is not 'LOW', 'MED', or 'HIGH'.
        sqlite3.IntegrityError: If the meal with that name already exists.
        sqlite3.Error: For any other database errors.
    """
    if not isinstance(price, (int, float)) or price <= 0:
        raise ValueError(f"Invalid price: {price}. Price must be a positive number.")
    if difficulty not in ['LOW', 'MED', 'HIGH']:
        raise ValueError(f"Invalid difficulty level: {difficulty}. Must be 'LOW', 'MED', or 'HIGH'.")

    try:
        with get_db_connection() as conn:
            cursor = conn.cursor()
            cursor.execute("""
                INSERT INTO meals (meal, cuisine, price, difficulty)
                VALUES (?, ?, ?, ?)
            """, (meal, cuisine, price, difficulty))
            conn.commit()

            logger.info("Meal successfully added to the database: %s", meal)

    except sqlite3.IntegrityError:
        logger.error("Duplicate meal name: %s", meal)
        raise ValueError(f"Meal with name '{meal}' already exists")

    except sqlite3.Error as e:
        logger.error("Database error: %s", str(e))
        raise e

def clear_meals() -> None:
    """
    Recreates the meals table, effectively deleting all meals.

    Raises:
        sqlite3.Error: If any database error occurs.
    """
    try:
        with open(os.getenv("SQL_CREATE_TABLE_PATH", "/app/sql/create_meal_table.sql"), "r") as fh:
            create_table_script = fh.read()
        with get_db_connection() as conn:
            cursor = conn.cursor()
            cursor.executescript(create_table_script)
            conn.commit()

            logger.info("Meals cleared successfully.")

    except sqlite3.Error as e:
        logger.error("Database error while clearing meals: %s", str(e))
        raise e

def delete_meal(meal_id: int) -> None:
    """
    Soft deletes a meal from the meals table by marking it as deleted.

    Args:
        meal_id (int): The ID of the meal to delete.

    Raises:
        ValueError: If the meal with the given ID does not exist or is already marked as deleted.
        sqlite3.Error: If any database error occurs.
    """
    try:
        with get_db_connection() as conn:
            cursor = conn.cursor()
            cursor.execute("SELECT deleted FROM meals WHERE id = ?", (meal_id,))
            try:
                deleted = cursor.fetchone()[0]
                if deleted:
                    logger.info("Meal with ID %s has already been deleted", meal_id)
                    raise ValueError(f"Meal with ID {meal_id} has been deleted")
            except TypeError:
                logger.info("Meal with ID %s not found", meal_id)
                raise ValueError(f"Meal with ID {meal_id} not found")

            cursor.execute("UPDATE meals SET deleted = TRUE WHERE id = ?", (meal_id,))
            conn.commit()

            logger.info("Meal with ID %s marked as deleted.", meal_id)

    except sqlite3.Error as e:
        logger.error("Database error: %s", str(e))
        raise e

def get_leaderboard(sort_by: str="wins") -> dict[str, Any]:
    """
<<<<<<< HEAD
    Retrieves the leaderboard for meals, sorted by either wins or win percentage.
    
    Args:
      sort_by (str): Criteria for sorting the leaderboard. Options are:
              - 'wins': Sorts by the total number of wins (default).
              - 'win_pct': Sorts by the win percentage.
    Returns:
      dict[str, Any]: A list of dictionaries, each containing:
            - 'id' (int): Unique identifier for the meal.
            - 'meal' (str): Name of the meal.
            - 'cuisine' (str): Type of cuisine for the meal.
            - 'price' (float): Price associated with the meal.
            - 'difficulty' (str): Difficulty level of preparing the meal.
            - 'battles' (int): Total number of battles the meal has participated in.
            - 'wins' (int): Total number of wins for the meal.
            - 'win_pct' (float): Win percentage, rounded to one decimal place.
    Raises:
      ValueError: If `sort_by` is neither 'wins' nor 'win_pct'.
      sqlite3.Error: If an error occurs while accessing the database.
=======
    Retrieves the leaderboard of meals, sorted by either 'wins' or 'win_pct' (win percentage).

    Args:
        sort_by (str): The criteria to sort the leaderboard by ('wins' or 'win_pct'). Default is 'wins'.

    Returns:
        dict[str, Any]: A list of dictionaries containing meal statistics, including win percentage, sorted by the specified criteria.

    Raises:
        ValueError: If an invalid sort_by value is provided.
        sqlite3.Error: If any database error occurs while fetching leaderboard data.
>>>>>>> b83a9a62
    """
    query = """
        SELECT id, meal, cuisine, price, difficulty, battles, wins, (wins * 1.0 / battles) AS win_pct
        FROM meals WHERE deleted = false AND battles > 0
    """

    if sort_by == "win_pct":
        query += " ORDER BY win_pct DESC"
    elif sort_by == "wins":
        query += " ORDER BY wins DESC"
    else:
        logger.error("Invalid sort_by parameter: %s", sort_by)
        raise ValueError("Invalid sort_by parameter: %s" % sort_by)

    try:
        with get_db_connection() as conn:
            cursor = conn.cursor()
            cursor.execute(query)
            rows = cursor.fetchall()

        leaderboard = []
        for row in rows:
            meal = {
                'id': row[0],
                'meal': row[1],
                'cuisine': row[2],
                'price': row[3],
                'difficulty': row[4],
                'battles': row[5],
                'wins': row[6],
                'win_pct': round(row[7] * 100, 1)  # Convert to percentage
            }
            leaderboard.append(meal)

        logger.info("Leaderboard retrieved successfully")
        return leaderboard

    except sqlite3.Error as e:
        logger.error("Database error: %s", str(e))
        raise e

def get_meal_by_id(meal_id: int) -> Meal:
    """
    Retrieves a meal from the meals table by its meal ID.

    Args:
        meal_id (int): The ID of the song to retrieve.

    Returns:
        Song: The Song object corresponding to the song_id.

    Raises:
        ValueError: If the song is not found or is marked as deleted.
    """
    try:
        with get_db_connection() as conn:
            cursor = conn.cursor()
            cursor.execute("SELECT id, meal, cuisine, price, difficulty, deleted FROM meals WHERE id = ?", (meal_id,))
            row = cursor.fetchone()

            if row:
                if row[5]:
                    logger.info("Meal with ID %s has been deleted", meal_id)
                    raise ValueError(f"Meal with ID {meal_id} has been deleted")
                return Meal(id=row[0], meal=row[1], cuisine=row[2], price=row[3], difficulty=row[4])
            else:
                logger.info("Meal with ID %s not found", meal_id)
                raise ValueError(f"Meal with ID {meal_id} not found")

    except sqlite3.Error as e:
        logger.error("Database error: %s", str(e))
        raise e


def get_meal_by_name(meal_name: str) -> Meal:
    """
<<<<<<< HEAD
    Retrieves a meal from the meals table by its name.

    Args:
        meal_name (str): The name of the meal.

    Returns:
        Meal: The meal object corresponding to meal_name.

    Raises:
        ValueError: If the meal name is not found or has been deleted.
=======
    Retrieves a meal from the catalog by its meal name.

    Args:
        meal_name (str): The name of the meal to retrieve.

    Returns:
        Meal: The meal object corresponding to the provided meal name.

    Raises:
        ValueError: If the meal with the given name does not exist or is marked as deleted.
        sqlite3.Error: If any database error occurs while retrieving the meal.
>>>>>>> b83a9a62
    """
    try:
        with get_db_connection() as conn:
            cursor = conn.cursor()
            cursor.execute("SELECT id, meal, cuisine, price, difficulty, deleted FROM meals WHERE meal = ?", (meal_name,))
            row = cursor.fetchone()

            if row:
                if row[5]:
                    logger.info("Meal with name %s has been deleted", meal_name)
                    raise ValueError(f"Meal with name {meal_name} has been deleted")
                return Meal(id=row[0], meal=row[1], cuisine=row[2], price=row[3], difficulty=row[4])
            else:
                logger.info("Meal with name %s not found", meal_name)
                raise ValueError(f"Meal with name {meal_name} not found")

    except sqlite3.Error as e:
        logger.error("Database error: %s", str(e))
        raise e


def update_meal_stats(meal_id: int, result: str) -> None:
    """
    Updates the statistics for a meal based on the result of a battle ('win' or 'loss').

    Args:
        meal_id (int): The ID of the meal to update.
        result (str): The result of the battle ('win' or 'loss').

    Raises:
        ValueError: If the result is not 'win' or 'loss'.
        sqlite3.Error: If any database error occurs while updating the meal statistics.
    """
    try:
        with get_db_connection() as conn:
            cursor = conn.cursor()
            cursor.execute("SELECT deleted FROM meals WHERE id = ?", (meal_id,))
            try:
                deleted = cursor.fetchone()[0]
                if deleted:
                    logger.info("Meal with ID %s has been deleted", meal_id)
                    raise ValueError(f"Meal with ID {meal_id} has been deleted")
            except TypeError:
                logger.info("Meal with ID %s not found", meal_id)
                raise ValueError(f"Meal with ID {meal_id} not found")

            if result == 'win':
                cursor.execute("UPDATE meals SET battles = battles + 1, wins = wins + 1 WHERE id = ?", (meal_id,))
            elif result == 'loss':
                cursor.execute("UPDATE meals SET battles = battles + 1 WHERE id = ?", (meal_id,))
            else:
                raise ValueError(f"Invalid result: {result}. Expected 'win' or 'loss'.")

            conn.commit()

    except sqlite3.Error as e:
        logger.error("Database error: %s", str(e))
        raise e<|MERGE_RESOLUTION|>--- conflicted
+++ resolved
@@ -122,7 +122,6 @@
 
 def get_leaderboard(sort_by: str="wins") -> dict[str, Any]:
     """
-<<<<<<< HEAD
     Retrieves the leaderboard for meals, sorted by either wins or win percentage.
     
     Args:
@@ -142,19 +141,6 @@
     Raises:
       ValueError: If `sort_by` is neither 'wins' nor 'win_pct'.
       sqlite3.Error: If an error occurs while accessing the database.
-=======
-    Retrieves the leaderboard of meals, sorted by either 'wins' or 'win_pct' (win percentage).
-
-    Args:
-        sort_by (str): The criteria to sort the leaderboard by ('wins' or 'win_pct'). Default is 'wins'.
-
-    Returns:
-        dict[str, Any]: A list of dictionaries containing meal statistics, including win percentage, sorted by the specified criteria.
-
-    Raises:
-        ValueError: If an invalid sort_by value is provided.
-        sqlite3.Error: If any database error occurs while fetching leaderboard data.
->>>>>>> b83a9a62
     """
     query = """
         SELECT id, meal, cuisine, price, difficulty, battles, wins, (wins * 1.0 / battles) AS win_pct
@@ -231,7 +217,6 @@
 
 def get_meal_by_name(meal_name: str) -> Meal:
     """
-<<<<<<< HEAD
     Retrieves a meal from the meals table by its name.
 
     Args:
@@ -242,19 +227,6 @@
 
     Raises:
         ValueError: If the meal name is not found or has been deleted.
-=======
-    Retrieves a meal from the catalog by its meal name.
-
-    Args:
-        meal_name (str): The name of the meal to retrieve.
-
-    Returns:
-        Meal: The meal object corresponding to the provided meal name.
-
-    Raises:
-        ValueError: If the meal with the given name does not exist or is marked as deleted.
-        sqlite3.Error: If any database error occurs while retrieving the meal.
->>>>>>> b83a9a62
     """
     try:
         with get_db_connection() as conn:
